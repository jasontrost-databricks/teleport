/*
 * Teleport
 * Copyright (C) 2023  Gravitational, Inc.
 *
 * This program is free software: you can redistribute it and/or modify
 * it under the terms of the GNU Affero General Public License as published by
 * the Free Software Foundation, either version 3 of the License, or
 * (at your option) any later version.
 *
 * This program is distributed in the hope that it will be useful,
 * but WITHOUT ANY WARRANTY; without even the implied warranty of
 * MERCHANTABILITY or FITNESS FOR A PARTICULAR PURPOSE.  See the
 * GNU Affero General Public License for more details.
 *
 * You should have received a copy of the GNU Affero General Public License
 * along with this program.  If not, see <http://www.gnu.org/licenses/>.
 */

package client

import (
	"context"
	"os"
<<<<<<< HEAD
	"strings"
	"sync"
	"time"
	"regexp"
	"encoding/json"
=======
>>>>>>> b234bfef

	"github.com/gravitational/trace"

	apievents "github.com/gravitational/teleport/api/types/events"
	"github.com/gravitational/teleport/lib/events"
	"github.com/gravitational/teleport/lib/session"
)

// playFromFileStreamer implements [player.Streamer] for
// streaming from a local file.
type playFromFileStreamer struct {
	filename string
}

func (p *playFromFileStreamer) StreamSessionEvents(
	ctx context.Context,
	sessionID session.ID,
	startIndex int64,
) (chan apievents.AuditEvent, chan error) {
	evts := make(chan apievents.AuditEvent)
	errs := make(chan error, 1)

	go func() {
		f, err := os.Open(p.filename)
		if err != nil {
			errs <- trace.ConvertSystemError(err)
			return
		}
		defer f.Close()

		pr := events.NewProtoReader(f)
		for i := int64(0); ; i++ {
			evt, err := pr.Read(ctx)
			if err != nil {
				errs <- trace.Wrap(err)
				return
			}

			if i >= startIndex {
				evts <- evt
			}
		}
	}()
<<<<<<< HEAD
}

type extendedRecord struct {
	Event string `json:"event"`
	Session []string `json:"session"`
	SessionCleaned []string `json:"session_clean"`
}

func (p *sessionPlayer) playRangeExtended(from, to int) {
	if to == 0 {
		to = len(p.sessionEvents)
	}
	var i int
	var builder strings.Builder
	offset, bytes := 0, 0
	for i = 0; i < to; i++ {
		
		e := p.sessionEvents[i]
		eventType := e.GetString(events.EventType)

		switch eventType {
		// 'print' event (output)
		case events.SessionPrintEvent:
			offset = e.GetInt("offset")
			bytes = e.GetInt("bytes")
			data := p.stream[offset : offset+bytes]
			builder.WriteString(string(data))

		default:
			jsonData, err := json.Marshal(e)
			if err != nil {
				fmt.Println("Error encoding JSON:", err)
			}
			fmt.Println(string(jsonData))
			continue
		}
	}

	session := builder.String()
	ansiRegex := regexp.MustCompile("\x1b\\[(?:[0-9]{1,2}(?:;[0-9]{1,2})*)?[m|K]")
	sessionCleaned := ansiRegex.ReplaceAllString(session, "")

	sessionList := strings.Split(session, "\r\n")
	sessionListCleaned := strings.Split(sessionCleaned, "\r\n")
	extRec := extendedRecord{
		Event: "print",
		Session: sessionList,
		SessionCleaned: sessionListCleaned,
	}

	jsonData, err := json.Marshal(extRec)
	if err != nil {
		fmt.Println("Error encoding JSON:", err)
	}
	fmt.Println(string(jsonData))
}

// applyDelay waits until it is time to play back the current event.
// It returns the duration from the start of the session up until the current event.
func (p *sessionPlayer) applyDelay(previousTimestamp time.Duration, e events.EventFields) time.Duration {
	eventTime := time.Duration(e.GetInt("ms") * int(time.Millisecond))
	delay := eventTime - previousTimestamp

	// make playback smoother:
	switch {
	case delay < 10*time.Millisecond:
		delay = 0
	case delay > 250*time.Millisecond && delay < 500*time.Millisecond:
		delay = 250 * time.Millisecond
	case delay > 500*time.Millisecond && delay < 1*time.Second:
		delay = 500 * time.Millisecond
	case delay > time.Second:
		delay = time.Second
	}
=======
>>>>>>> b234bfef

	return evts, errs
}<|MERGE_RESOLUTION|>--- conflicted
+++ resolved
@@ -21,14 +21,8 @@
 import (
 	"context"
 	"os"
-<<<<<<< HEAD
-	"strings"
-	"sync"
-	"time"
 	"regexp"
 	"encoding/json"
-=======
->>>>>>> b234bfef
 
 	"github.com/gravitational/trace"
 
@@ -72,7 +66,7 @@
 			}
 		}
 	}()
-<<<<<<< HEAD
+	return evts, errs
 }
 
 type extendedRecord struct {
@@ -147,8 +141,8 @@
 	case delay > time.Second:
 		delay = time.Second
 	}
-=======
->>>>>>> b234bfef
 
-	return evts, errs
+	timestampFrame(p.term, e.GetString("time"))
+	p.clock.Sleep(delay)
+	return eventTime
 }